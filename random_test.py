--- conflicted
+++ resolved
@@ -14,11 +14,7 @@
 
 # 1) we initialize the chip
 base_data_path = r"data/"
-<<<<<<< HEAD
-chip0 = Chip(base_data_path, chip_id=0, net_id=1, output_folder="output")
-=======
 chip0 = Chip(base_data_path, chip_id=chip_id, net_id=net_id, output_folder="output", padding=1)
->>>>>>> 96b0dd99
 
 # 2) we use the algo with offset
 random_random = ra.Random_random(chip0, 15, True, True)
