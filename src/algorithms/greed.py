from src.classes.chip import *
from src.classes.wire import *
from src.algorithms.utils import *
from collections import deque
import random
from numpy import sign

class Greed:
    """
    First: makes wire connections shortest possible without any short circuit (offset = 0)
    If shortest possible not possible: check for less short for each cable iteratively (offset + 2, 4, 6 untill k)
    If still no solution found (and allow_short_circuit = True): we connect ignoring short circuit
    Optional: sort wires, first fills in the wires with the lowest manhatthan distance
    """

    def __init__(self, chip: "Chip", max_offset: int = 6, allow_short_circuit: bool = False, sort_wires: bool = False):
        self.chip = chip
        self.max_offset = max_offset
        self.allow_short_circuit = allow_short_circuit
        self.sort_wires = sort_wires

    def get_wire_order(self, wires: list[Wire]) -> list[Wire]:
        """
        Return the wires in the order they should be processed.
        """
        if self.sort_wires:
            wires.sort(
                key=lambda w: manhattan_distance(w.coords_wire_segments[0], w.coords_wire_segments[-1]),
                reverse=False)
        return wires

    def run(self) -> None:

        # we first sort the wires if needed
        self.get_wire_order(self.chip.wires)

        # we start increasing the offset iteratively after having checked each wire
        # note: it is impossible for the offset to be uneven and still have a valid connection, thus we check only for even values
        for offset in range(0, self.max_offset, 2):
            print(f"Checking offset: {offset}")

            # in greed_random this randomizes the order again per offset-check
            self.chip.wires = self.get_wire_order(self.chip.wires)

            for wire in self.chip.wires:
                # wire is already connected so we skip
                if wire.is_wire_connected():
                    continue 

                start = wire.gates[0]  # gate1
                end = wire.gates[1]    # gate2

                # we add the wire to the occupy grid on position of gates:
                self.chip.add_wire_segment_to_occupancy(coord=start, wire=wire)
                self.chip.add_wire_segment_to_occupancy(coord=end, wire=wire)

                # we overwrite the coords to be safe, since we are trying a new set:
                wire.coords_wire_segments = [start, end]

                # we attempt to find the route breath first 
                path = self.bfs_route(self.chip, start, end, offset = offset, allow_short_circuit=False)

                # if path is possible, we branch off to add option to randomize for child
                if path is not None and offset == 0:
                    path = self.shortest_cable(self.chip, start, end, offset = offset, allow_short_circuit=False)

                    # we were not able to find a route by randomization
                    if path is None:
                        path = self.bfs_route(self.chip, start, end, offset = offset, allow_short_circuit=False)

                if path is not None:
                    print(f"Found shortest route with offset = {offset} and for wire = {wire.gates}")
                    # we have found a viable path and insert the coords in the wire and set occupancy
                    for coord in path:
                        self.chip.add_wire_segment_to_occupancy(coord=coord, wire=wire)
                        wire.append_wire_segment(coord)
            
        # if we have not found a route for a wire with this max offset, we allow short_circuit
        if self.allow_short_circuit:
            for wire in self.chip.wires:
                if not wire.is_wire_connected():

                    start = wire.gates[0]  # gate1
                    end = wire.gates[1]    # gate2

                    force_path = self.bfs_route(self.chip, start, end, offset=1000, allow_short_circuit=True)
                    # we add the path coords to the wire
                    if force_path is not None:
                        print(f"Found route while allowing short circuit")
                        for coord in force_path:
                            self.chip.add_wire_segment_to_occupancy(coord=coord, wire=wire)
                            wire.append_wire_segment(coord)

        if not self.chip.is_fully_connected():
            print("Warning: Not all wires were able to be connected")
        else:
            print("All wires are connected")
            print(f"Status of wire collision: {self.chip.get_grid_wire_collision()}")

    def bfs_route(self, 
        chip: 'Chip', start: Coords_3D, end: Coords_3D, 
        offset: int=0, allow_short_circuit: bool=False) -> list[Coords_3D]|None:
        """
        We use a breath first technique to find a route based on the Manhattan technique with an added max_extra_length to the minimal length of the route.
        If we have found a path, we return the path as a list of tuples (without gate coords), otherwise we return None

        Optional: boolian to the function to allow or not allow short circuiting of the wire. 
        Optional: boolian to find only paths of certain length (minimal + offset)
        
        """

        manhattan_dist = manhattan_distance(start, end)
        limit = manhattan_dist + offset

        # queue consists of tuple entries of (current node, [path])
        queue = deque([(start, [start])])
        visited = set([start])

        while queue:
            current, path = queue.popleft()
            if current == end:
                # we have made it to the end and return the path to the end
                return path[1:-1] if len(path) > 2 else []

            # if path is longer than limit, we prune
            if len(path) > limit:
                continue

            for neighbour in self.chip.get_neighbours(current):
                # pruning for shortest option
                if neighbour not in visited:
                    occupant_set = chip.get_coord_occupancy(neighbour)

                    # skip collisions
                    if self.chip.wire_segment_causes_collision(neighbour, current):
                        continue

                    # if occupied by a gate which is not its end gate we continue
                    if "GATE" in occupant_set and neighbour != end:
                        continue

                    # if occupied by wire, and we do not allow short circuit, we continue
                    if not allow_short_circuit and len(occupant_set) > 0 and "GATE" not in occupant_set:
                        continue

                    visited.add(neighbour)
                    
                    # we add the current node and path to the queue
                    queue.append((neighbour, path + [neighbour]))

        return None
    
<<<<<<< HEAD
    @staticmethod
    def add_wire_to_occupy(chip: Chip, wire: Wire, position: Coords_3D) -> None:
        (x, y, z) = position
        chip.occupancy[x][y][z].add(wire)
    
    @staticmethod
    def wire_collision(chip: Chip, neighbour: Coords_3D, current: Coords_3D) -> bool:
        """Checks if wiresegment causes a collision in chip"""

        (nx, ny, nz) = neighbour
        neighbour_occupancy = chip.occupancy[nx][ny][nz]

        (cx, cy, cz) = current
        current_occupancy = chip.occupancy[cx][cy][cz] 

        # if one of both is empty, we can never have wire collision
        if not neighbour_occupancy or not current_occupancy:
            return False
        
        # we remove gate from the set to check if wires match
        occupant_n_no_gate = neighbour_occupancy - {"GATE"}
        occupant_c_no_gate = current_occupancy - {"GATE"}

        shared_wire = occupant_n_no_gate & occupant_c_no_gate
         
        # if match in wires, we have wirecollison if the coordinates in the wire class are subsequent
        # if this is not the case, we are dealing with the same wire running parallel, which does not cause wire collision when crossing

        if shared_wire:
            for wire_piece in shared_wire:
                for i in range(len(wire_piece.coords) - 1):
                    if wire_piece.coords[i] == current and wire_piece.coords[i + 1] == neighbour:
                        return True
                    if wire_piece.coords[i] == neighbour and wire_piece.coords[i + 1] == current:
                        return True
            return False


        return False
    
        
    @staticmethod    
    def get_neighbours(chip: 'Chip', coord: Coords_3D) -> list[Coords_3D]:
        """
        Return valid neighboring coordinates in 3D (±x, ±y, ±z), 
        ensuring we stay within the grid boundaries.
        """
        (x, y, z) = coord

        possible_moves = [(1, 0, 0), (-1, 0, 0), (0, 1, 0), (0, -1, 0), (0, 0, 1), (0, 0, -1)]
        neighbours = []
        
        for (dx, dy, dz) in possible_moves:

            (nx, ny, nz) = (x + dx, y + dy, z + dz)

            # we check if options are within boundries of chip, if so we add to neighbours
            if (0 <= nx < chip.grid_size_x 
                and 0 <= ny < chip.grid_size_y 
                and 0 <= nz < chip.grid_size_z):

                neighbours.append((nx, ny, nz))

        return neighbours
    
    @staticmethod
    def gate_occupied(chip: 'Chip', coord: Coords_3D, own_gates: set[Coords_3D]|None = None) -> bool:
        """
        Checks if 'coord' is occupied by any gate, except its own
        """

        # if coord is own_gate return false
        if own_gates and (coord in own_gates): 
            return False
        
        # if gate is in general gate coords, return true
        gate_coords = set(chip.gates.values())
        if coord in gate_coords:
            return True
        
        return None
    
    @staticmethod
    def is_occupied(chip: 'Chip', coord: Coords_3D, own_gates: set[Coords_3D]|None = None) -> bool:
        """ 
        Checks if `coord` is already occupied by any wire
        (Optionally checks if the coord is its own gate, to return false since occupation is from its own wire.) 
        """

        # check if gate is occupied, or own gate or none
        gate_occupied = Greed.gate_occupied(chip, coord, own_gates)

        if gate_occupied is not None:
            return gate_occupied

        # else we check other occupation by occupation matrix

        (x, y, z) = coord

        # return true if there is entry in occupancy set for coordinates
        return len(chip.occupancy[x][y][z]) != 0 
    
=======
>>>>>>> 96b0dd99
    def shortest_cable(self, 
        chip: 'Chip', start: Coords_3D, end: Coords_3D, 
        offset: int=0, allow_short_circuit: bool=False) -> list[Coords_3D]|None:

        return self.bfs_route(chip, start, end, offset, allow_short_circuit)
    

class Greed_random(Greed):
    """
    we first make wire connections shortest possible at random wire order, also shortest routes are created at random
    if shortest possible not possible check for less short for each cable at random iteratively (offset + 2, 4, 6 untill k)
    if still no solution found, and allow_short_circuit = True, we connect ignoring short circuit
    """

    def __init__(self, chip: "Chip", max_offset: int = 6, allow_short_circuit: bool = False, sort_wires: bool = False, random_seed: int|None=None):
        # Use Greed class init
        super().__init__(chip, max_offset, allow_short_circuit, sort_wires)
        
        # add a random seed if given
        if random_seed is not None:
            random.seed(random_seed)

    def get_wire_order(self, wires):

        random.shuffle(wires)

        return wires
    
    def shortest_cable(self, 
        chip: 'Chip', start: Coords_3D, end: Coords_3D, 
        offset: int=0, allow_short_circuit: bool=False) -> list[Coords_3D]|None:
        """Adds a shortest possible wire route to the wire variable (chosen at random)"""

        limit = 1000

        # we calculate how many steps we need to make in each direction as a vector
        dr = tuple(end[i] - start[i] for i in range(len(end)))

        moves = []

        # add all moves needed to take to go to the opposite gate
        # each move is 1 or -1 in only one direction (e.g. (1,0,0) means 1 move right)
        for i, dr_component in enumerate(dr):
            moves.extend(abs(dr_component) * [tuple(sign(dr_component) * int(i == j) for j in range(len(dr)))])


        # we have all our moves we need to make for the shortest route, now we shuffle the order to randomize route 
        counter = 0
        while counter < limit:

            # each try we shuffle the minimized route to find a random path that avoids collision and short circuit
            counter += 1
            path = []
            current_coord = start
            random.shuffle(moves)

            for move in moves:
                
                previous_coord = current_coord
                current_coord = tuple(current_coord[i] + move[i] for i in range(len(current_coord)))

                # continue if collision is found
                if self.chip.wire_segment_causes_collision(previous_coord, current_coord):
                    continue
                
                # if short circuit is not allowed, we continue if we short circuit
                if not allow_short_circuit:
                    if self.chip.coord_is_occupied(current_coord, [start, end]):
                        continue
                
                path.append(current_coord)
            
            # return path if it isnt empty and last entry is gate
            if len(path) != 0 and path[-1] == end:
                return path[:-1]
        
        return None<|MERGE_RESOLUTION|>--- conflicted
+++ resolved
@@ -13,7 +13,7 @@
     Optional: sort wires, first fills in the wires with the lowest manhatthan distance
     """
 
-    def __init__(self, chip: "Chip", max_offset: int = 6, allow_short_circuit: bool = False, sort_wires: bool = False):
+    def __init__(self, chip: "Chip", max_offset: int = 10, allow_short_circuit: bool = False, sort_wires: bool = False):
         self.chip = chip
         self.max_offset = max_offset
         self.allow_short_circuit = allow_short_circuit
@@ -150,111 +150,6 @@
 
         return None
     
-<<<<<<< HEAD
-    @staticmethod
-    def add_wire_to_occupy(chip: Chip, wire: Wire, position: Coords_3D) -> None:
-        (x, y, z) = position
-        chip.occupancy[x][y][z].add(wire)
-    
-    @staticmethod
-    def wire_collision(chip: Chip, neighbour: Coords_3D, current: Coords_3D) -> bool:
-        """Checks if wiresegment causes a collision in chip"""
-
-        (nx, ny, nz) = neighbour
-        neighbour_occupancy = chip.occupancy[nx][ny][nz]
-
-        (cx, cy, cz) = current
-        current_occupancy = chip.occupancy[cx][cy][cz] 
-
-        # if one of both is empty, we can never have wire collision
-        if not neighbour_occupancy or not current_occupancy:
-            return False
-        
-        # we remove gate from the set to check if wires match
-        occupant_n_no_gate = neighbour_occupancy - {"GATE"}
-        occupant_c_no_gate = current_occupancy - {"GATE"}
-
-        shared_wire = occupant_n_no_gate & occupant_c_no_gate
-         
-        # if match in wires, we have wirecollison if the coordinates in the wire class are subsequent
-        # if this is not the case, we are dealing with the same wire running parallel, which does not cause wire collision when crossing
-
-        if shared_wire:
-            for wire_piece in shared_wire:
-                for i in range(len(wire_piece.coords) - 1):
-                    if wire_piece.coords[i] == current and wire_piece.coords[i + 1] == neighbour:
-                        return True
-                    if wire_piece.coords[i] == neighbour and wire_piece.coords[i + 1] == current:
-                        return True
-            return False
-
-
-        return False
-    
-        
-    @staticmethod    
-    def get_neighbours(chip: 'Chip', coord: Coords_3D) -> list[Coords_3D]:
-        """
-        Return valid neighboring coordinates in 3D (±x, ±y, ±z), 
-        ensuring we stay within the grid boundaries.
-        """
-        (x, y, z) = coord
-
-        possible_moves = [(1, 0, 0), (-1, 0, 0), (0, 1, 0), (0, -1, 0), (0, 0, 1), (0, 0, -1)]
-        neighbours = []
-        
-        for (dx, dy, dz) in possible_moves:
-
-            (nx, ny, nz) = (x + dx, y + dy, z + dz)
-
-            # we check if options are within boundries of chip, if so we add to neighbours
-            if (0 <= nx < chip.grid_size_x 
-                and 0 <= ny < chip.grid_size_y 
-                and 0 <= nz < chip.grid_size_z):
-
-                neighbours.append((nx, ny, nz))
-
-        return neighbours
-    
-    @staticmethod
-    def gate_occupied(chip: 'Chip', coord: Coords_3D, own_gates: set[Coords_3D]|None = None) -> bool:
-        """
-        Checks if 'coord' is occupied by any gate, except its own
-        """
-
-        # if coord is own_gate return false
-        if own_gates and (coord in own_gates): 
-            return False
-        
-        # if gate is in general gate coords, return true
-        gate_coords = set(chip.gates.values())
-        if coord in gate_coords:
-            return True
-        
-        return None
-    
-    @staticmethod
-    def is_occupied(chip: 'Chip', coord: Coords_3D, own_gates: set[Coords_3D]|None = None) -> bool:
-        """ 
-        Checks if `coord` is already occupied by any wire
-        (Optionally checks if the coord is its own gate, to return false since occupation is from its own wire.) 
-        """
-
-        # check if gate is occupied, or own gate or none
-        gate_occupied = Greed.gate_occupied(chip, coord, own_gates)
-
-        if gate_occupied is not None:
-            return gate_occupied
-
-        # else we check other occupation by occupation matrix
-
-        (x, y, z) = coord
-
-        # return true if there is entry in occupancy set for coordinates
-        return len(chip.occupancy[x][y][z]) != 0 
-    
-=======
->>>>>>> 96b0dd99
     def shortest_cable(self, 
         chip: 'Chip', start: Coords_3D, end: Coords_3D, 
         offset: int=0, allow_short_circuit: bool=False) -> list[Coords_3D]|None:
@@ -269,7 +164,7 @@
     if still no solution found, and allow_short_circuit = True, we connect ignoring short circuit
     """
 
-    def __init__(self, chip: "Chip", max_offset: int = 6, allow_short_circuit: bool = False, sort_wires: bool = False, random_seed: int|None=None):
+    def __init__(self, chip: "Chip", max_offset: int = 10, allow_short_circuit: bool = False, sort_wires: bool = False, random_seed: int|None=None):
         # Use Greed class init
         super().__init__(chip, max_offset, allow_short_circuit, sort_wires)
         
