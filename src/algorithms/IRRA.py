--- conflicted
+++ resolved
@@ -4,6 +4,7 @@
 from collections import deque
 import random
 import copy
+from math import inf
 
 from typing import TYPE_CHECKING
 
@@ -36,14 +37,9 @@
 
 
         # we use these variables to keep track of the best solution
-<<<<<<< HEAD
-        self.best_cost = float("inf")
-        self.best_configuration: list[list[Coords_3D]] = []
-=======
-        self.best_cost = float("inf")   #inf, such that current_cost < best_cost
+        self.best_cost = inf   #inf, such that current_cost < best_cost
         self.best_chip: Chip|None = None
         self.chip_og = copy.deepcopy(chip)
->>>>>>> 48e34a24
 
     def run(self) -> Chip:
         """
